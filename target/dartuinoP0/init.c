--- conflicted
+++ resolved
@@ -38,11 +38,8 @@
 #include <target/bmi055.h>
 #include <target/debugconfig.h>
 #include <target/gpioconfig.h>
-<<<<<<< HEAD
 #include <target/memory_lcd.h>
-=======
 #include <target/sensor_bus.h>
->>>>>>> 94e18258
 #include <reg.h>
 
 #if WITH_LIB_MINIP
@@ -89,23 +86,10 @@
     gpio_init.Pin  = GPIO_TO_PIN_MASK(GPIO_LED112) | GPIO_TO_PIN_MASK(GPIO_LED113);
     HAL_GPIO_Init(GPIOD, &gpio_init);
 
-<<<<<<< HEAD
     gpio_init.Pin  = GPIO_TO_PIN_MASK(GPIO_LED114) | GPIO_TO_PIN_MASK(GPIO_LED115);
     HAL_GPIO_Init(GPIOJ, &gpio_init);
 
-    // Initialize to a pattern just so we know we have something.
-=======
-    gpio_init_structure.Pin     = GPIO_TO_PIN_MASK(GPIO_LED114) | GPIO_TO_PIN_MASK(GPIO_LED115);
-    HAL_GPIO_Init(GPIOJ, &gpio_init_structure);
-
-    // Configure momentary switches
-    gpio_init_structure.Mode            =   GPIO_MODE_INPUT;
-    gpio_init_structure.Pin             =   GPIO_TO_PIN_MASK(GPIO_SW100) | GPIO_TO_PIN_MASK(GPIO_SW101) |\
-                                            GPIO_TO_PIN_MASK(GPIO_SW102) | GPIO_TO_PIN_MASK(GPIO_SW103);
-    HAL_GPIO_Init(GPIOJ, &gpio_init_structure);
-
     // Initialize to a pattern just so we know we have something
->>>>>>> 94e18258
     gpio_set(GPIO_LED108, GPIO_LED_ON);
     gpio_set(GPIO_LED109, GPIO_LED_ON);
     gpio_set(GPIO_LED110, GPIO_LED_ON);
@@ -115,7 +99,6 @@
     gpio_set(GPIO_LED114, GPIO_LED_ON);
     gpio_set(GPIO_LED115, GPIO_LED_ON);
 
-<<<<<<< HEAD
     // Initialize the switches GPIOs for interrupt on raising edge. In order
     // to use stm32_EXTI15_10_IRQ() handler needs to be provided and EXTI15_10_IRQn
     // needs to be enabled.
@@ -123,18 +106,13 @@
     gpio_init.Pull   = GPIO_NOPULL;
     gpio_init.Speed  = GPIO_SPEED_FAST;
     gpio_init.Mode   = GPIO_MODE_IT_RISING;
-=======
-    // Initialize Sensor bus (accelerometer / gyroscope / nrf51 spi bus
-
-    sensor_bus_init_early();
-
-    /* now that the uart gpios are configured, enable the debug uart */
-    stm32_debug_early_init();
->>>>>>> 94e18258
 
     gpio_init.Pin  =  GPIO_TO_PIN_MASK(GPIO_SW100) | GPIO_TO_PIN_MASK(GPIO_SW101) |
                       GPIO_TO_PIN_MASK(GPIO_SW102) | GPIO_TO_PIN_MASK(GPIO_SW103);
     HAL_GPIO_Init(GPIOJ, &gpio_init);
+
+    // Initialize Sensor bus (accelerometer / gyroscope / nrf51 spi bus
+    sensor_bus_init_early();
 
     // now that the uart gpios are configured, enable the debug uart.
     stm32_debug_early_init();
@@ -183,7 +161,8 @@
 
     // start usb
     target_usb_setup();
-<<<<<<< HEAD
+
+    sensor_bus_init();
 }
 
 void HAL_SPI_MspInit(SPI_HandleTypeDef *hspi)
@@ -227,10 +206,6 @@
         /* NVIC for SPI */
         HAL_NVIC_EnableIRQ(SPI2_IRQn);
     }
-=======
-
-    sensor_bus_init();
->>>>>>> 94e18258
 }
 
 /**
